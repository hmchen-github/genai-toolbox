# Copyright 2024 Google LLC
#
# Licensed under the Apache License, Version 2.0 (the "License");
# you may not use this file except in compliance with the License.
# You may obtain a copy of the License at
#
#      http://www.apache.org/licenses/LICENSE-2.0
#
# Unless required by applicable law or agreed to in writing, software
# distributed under the License is distributed on an "AS IS" BASIS,
# WITHOUT WARRANTIES OR CONDITIONS OF ANY KIND, either express or implied.
# See the License for the specific language governing permissions and
# limitations under the License.

steps:
  - id: "install-dependencies"
    name: golang:1
    waitFor: ["-"]
    env:
      - "GOPATH=/gopath"
    volumes:
      - name: "go"
        path: "/gopath"
    script: |
      go get -d ./...

  - id: "compile-test-binary"
    name: golang:1
    waitFor: ["install-dependencies"]
    env:
      - "GOPATH=/gopath"
    volumes:
      - name: "go"
        path: "/gopath"
    script: |
      go test -c -race -cover \
      -coverpkg=./internal/sources/...,./internal/tools/... ./tests/...
      chmod +x .ci/test_with_coverage.sh

  - id: "cloud-sql-pg"
    name: golang:1
    waitFor: ["compile-test-binary"]
    entrypoint: /bin/bash
    env:
      - "GOPATH=/gopath"
      - "CLOUD_SQL_POSTGRES_PROJECT=$PROJECT_ID"
      - "CLOUD_SQL_POSTGRES_INSTANCE=$_CLOUD_SQL_POSTGRES_INSTANCE"
      - "CLOUD_SQL_POSTGRES_DATABASE=$_DATABASE_NAME"
      - "CLOUD_SQL_POSTGRES_REGION=$_REGION"
      - "SERVICE_ACCOUNT_EMAIL=$SERVICE_ACCOUNT_EMAIL"
    secretEnv:
      ["CLOUD_SQL_POSTGRES_USER", "CLOUD_SQL_POSTGRES_PASS", "CLIENT_ID"]
    volumes:
      - name: "go"
        path: "/gopath"
    args:
      - -c
      - |
        .ci/test_with_coverage.sh \
          "Cloud SQL Postgres" \
          cloudsqlpg \
          postgressql \
          postgresexecutesql

  - id: "alloydb-pg"
    name: golang:1
    waitFor: ["compile-test-binary"]
    entrypoint: /bin/bash
    env:
      - "GOPATH=/gopath"
      - "ALLOYDB_POSTGRES_PROJECT=$PROJECT_ID"
      - "ALLOYDB_POSTGRES_CLUSTER=$_ALLOYDB_POSTGRES_CLUSTER"
      - "ALLOYDB_POSTGRES_INSTANCE=$_ALLOYDB_POSTGRES_INSTANCE"
      - "ALLOYDB_POSTGRES_DATABASE=$_DATABASE_NAME"
      - "ALLOYDB_POSTGRES_REGION=$_REGION"
      - "SERVICE_ACCOUNT_EMAIL=$SERVICE_ACCOUNT_EMAIL"
    secretEnv: ["ALLOYDB_POSTGRES_USER", "ALLOYDB_POSTGRES_PASS", "CLIENT_ID"]
    volumes:
      - name: "go"
        path: "/gopath"
    args:
      - -c
      - |
        .ci/test_with_coverage.sh \
          "AlloyDB Postgres" \
          alloydbpg \
          postgressql \
          postgresexecutesql

  - id: "alloydb-ai-nl"
    name: golang:1
    waitFor: ["compile-test-binary"]
    entrypoint: /bin/bash
    env:
      - "GOPATH=/gopath"
      - "ALLOYDB_AI_NL_PROJECT=$PROJECT_ID"
      - "ALLOYDB_AI_NL_CLUSTER=$_ALLOYDB_AI_NL_CLUSTER"
      - "ALLOYDB_AI_NL_INSTANCE=$_ALLOYDB_AI_NL_INSTANCE"
      - "ALLOYDB_AI_NL_DATABASE=$_DATABASE_NAME"
      - "ALLOYDB_AI_NL_REGION=$_REGION"
      - "SERVICE_ACCOUNT_EMAIL=$SERVICE_ACCOUNT_EMAIL"
    secretEnv: ["ALLOYDB_AI_NL_USER", "ALLOYDB_AI_NL_PASS", "CLIENT_ID"]
    volumes:
      - name: "go"
        path: "/gopath"
    args:
      - -c
      - |
        .ci/test_with_coverage.sh \
          "AlloyDB AI NL" \
          alloydbainl \
          alloydbainl

  - id: "bigtable"
    name: golang:1
    waitFor: ["compile-test-binary"]
    entrypoint: /bin/bash
    env:
      - "GOPATH=/gopath"
      - "BIGTABLE_PROJECT=$PROJECT_ID"
      - "BIGTABLE_INSTANCE=$_BIGTABLE_INSTANCE"
      - "SERVICE_ACCOUNT_EMAIL=$SERVICE_ACCOUNT_EMAIL"
    secretEnv: ["CLIENT_ID"]
    volumes:
      - name: "go"
        path: "/gopath"
    args:
      - -c
      - |
        .ci/test_with_coverage.sh \
          "Bigtable" \
          bigtable \
          bigtable

  - id: "bigquery"
    name: golang:1
    waitFor: ["compile-test-binary"]
    entrypoint: /bin/bash
    env:
      - "GOPATH=/gopath"
      - "BIGQUERY_PROJECT=$PROJECT_ID"
      - "SERVICE_ACCOUNT_EMAIL=$SERVICE_ACCOUNT_EMAIL"
    secretEnv: ["CLIENT_ID"]
    volumes:
      - name: "go"
        path: "/gopath"
    args:
      - -c
      - |
        .ci/test_with_coverage.sh \
          "BigQuery" \
          bigquery \
          bigquery

  - id: "dataplex"
    name: golang:1
    waitFor: ["compile-test-binary"]
    entrypoint: /bin/bash
    env:
      - "GOPATH=/gopath"
      - "DATAPLEX_PROJECT=$PROJECT_ID"
      - "SERVICE_ACCOUNT_EMAIL=$SERVICE_ACCOUNT_EMAIL"
    secretEnv: ["CLIENT_ID"]
    volumes:
      - name: "go"
        path: "/gopath"
    args:
      - -c
      - |
        .ci/test_with_coverage.sh \
          "Dataplex" \
          dataplex \
          dataplex

  - id: "postgres"
    name: golang:1
    waitFor: ["compile-test-binary"]
    entrypoint: /bin/bash
    env:
      - "GOPATH=/gopath"
      - "POSTGRES_DATABASE=$_DATABASE_NAME"
      - "POSTGRES_HOST=$_POSTGRES_HOST"
      - "POSTGRES_PORT=$_POSTGRES_PORT"
      - "SERVICE_ACCOUNT_EMAIL=$SERVICE_ACCOUNT_EMAIL"
    secretEnv: ["POSTGRES_USER", "POSTGRES_PASS", "CLIENT_ID"]
    volumes:
      - name: "go"
        path: "/gopath"
    args:
      - -c
      - |
        .ci/test_with_coverage.sh \
          "Postgres" \
          postgres \
          postgressql \
          postgresexecutesql

  - id: "spanner"
    name: golang:1
    waitFor: ["compile-test-binary"]
    entrypoint: /bin/bash
    env:
      - "GOPATH=/gopath"
      - "SPANNER_PROJECT=$PROJECT_ID"
      - "SPANNER_DATABASE=$_DATABASE_NAME"
      - "SPANNER_INSTANCE=$_SPANNER_INSTANCE"
      - "SERVICE_ACCOUNT_EMAIL=$SERVICE_ACCOUNT_EMAIL"
    secretEnv: ["CLIENT_ID"]
    volumes:
      - name: "go"
        path: "/gopath"
    args:
      - -c
      - |
        .ci/test_with_coverage.sh \
          "Spanner" \
          spanner \
          spanner

  - id: "neo4j"
    name: golang:1
    waitFor: ["compile-test-binary"]
    entrypoint: /bin/bash
    env:
      - "GOPATH=/gopath"
      - "NEO4J_DATABASE=$_NEO4J_DATABASE"
      - "NEO4J_URI=$_NEO4J_URI"
    secretEnv: ["NEO4J_USER", "NEO4J_PASS"]
    volumes:
      - name: "go"
        path: "/gopath"
    args:
      - -c
      - |
        .ci/test_with_coverage.sh \
          "Neo4j" \
          neo4j \
          neo4j

  - id: "cloud-sql-mssql"
    name: golang:1
    waitFor: ["compile-test-binary"]
    entrypoint: /bin/bash
    env:
      - "GOPATH=/gopath"
      - "CLOUD_SQL_MSSQL_PROJECT=$PROJECT_ID"
      - "CLOUD_SQL_MSSQL_INSTANCE=$_CLOUD_SQL_MSSQL_INSTANCE"
      - "CLOUD_SQL_MSSQL_IP=$_CLOUD_SQL_MSSQL_IP"
      - "CLOUD_SQL_MSSQL_DATABASE=$_DATABASE_NAME"
      - "CLOUD_SQL_MSSQL_REGION=$_REGION"
      - "SERVICE_ACCOUNT_EMAIL=$SERVICE_ACCOUNT_EMAIL"
    secretEnv: ["CLOUD_SQL_MSSQL_USER", "CLOUD_SQL_MSSQL_PASS", "CLIENT_ID"]
    volumes:
      - name: "go"
        path: "/gopath"
    args:
      - -c
      - |
        .ci/test_with_coverage.sh \
          "Cloud SQL MSSQL" \
          cloudsqlmssql \
          mssql

  - id: "cloud-sql-mysql"
    name: golang:1
    waitFor: ["compile-test-binary"]
    entrypoint: /bin/bash
    env:
      - "GOPATH=/gopath"
      - "CLOUD_SQL_MYSQL_PROJECT=$PROJECT_ID"
      - "CLOUD_SQL_MYSQL_INSTANCE=$_CLOUD_SQL_MYSQL_INSTANCE"
      - "CLOUD_SQL_MYSQL_DATABASE=$_DATABASE_NAME"
      - "CLOUD_SQL_MYSQL_REGION=$_REGION"
      - "SERVICE_ACCOUNT_EMAIL=$SERVICE_ACCOUNT_EMAIL"
    secretEnv: ["CLOUD_SQL_MYSQL_USER", "CLOUD_SQL_MYSQL_PASS", "CLIENT_ID"]
    volumes:
      - name: "go"
        path: "/gopath"
    args:
      - -c
      - |
        .ci/test_with_coverage.sh \
          "Cloud SQL MySQL" \
          cloudsqlmysql \
          mysql

  - id: "mysql"
    name: golang:1
    waitFor: ["compile-test-binary"]
    entrypoint: /bin/bash
    env:
      - "GOPATH=/gopath"
      - "MYSQL_DATABASE=$_DATABASE_NAME"
      - "MYSQL_HOST=$_MYSQL_HOST"
      - "MYSQL_PORT=$_MYSQL_PORT"
      - "SERVICE_ACCOUNT_EMAIL=$SERVICE_ACCOUNT_EMAIL"
    secretEnv: ["MYSQL_USER", "MYSQL_PASS", "CLIENT_ID"]
    volumes:
      - name: "go"
        path: "/gopath"
    args:
      - -c
      - |
        .ci/test_with_coverage.sh \
          "MySQL" \
          mysql \
          mysql

  - id: "mssql"
    name: golang:1
    waitFor: ["compile-test-binary"]
    entrypoint: /bin/bash
    env:
      - "GOPATH=/gopath"
      - "MSSQL_DATABASE=$_DATABASE_NAME"
      - "MSSQL_HOST=$_MSSQL_HOST"
      - "MSSQL_PORT=$_MSSQL_PORT"
      - "SERVICE_ACCOUNT_EMAIL=$SERVICE_ACCOUNT_EMAIL"
    secretEnv: ["MSSQL_USER", "MSSQL_PASS", "CLIENT_ID"]
    volumes:
      - name: "go"
        path: "/gopath"
    args:
      - -c
      - |
        .ci/test_with_coverage.sh \
          "MSSQL" \
          mssql \
          mssql

  - id: "dgraph"
    name: golang:1
    waitFor: ["compile-test-binary"]
    entrypoint: /bin/bash
    env:
      - "GOPATH=/gopath"
      - "DGRAPH_URL=$_DGRAPHURL"
    volumes:
      - name: "go"
        path: "/gopath"
    args:
      - -c
      - |
        .ci/test_with_coverage.sh \
          "Dgraph" \
          dgraph \
          dgraph

  - id: "http"
    name: golang:1
    waitFor: ["compile-test-binary"]
    entrypoint: /bin/bash
    env:
      - "GOPATH=/gopath"
    secretEnv: ["CLIENT_ID"]
    volumes:
      - name: "go"
        path: "/gopath"
    args:
      - -c
      - |
        .ci/test_with_coverage.sh \
          "HTTP" \
          http \
          http

  - id: "sqlite"
    name: golang:1
    waitFor: ["compile-test-binary"]
    entrypoint: /bin/bash
    env:
      - "GOPATH=/gopath"
      - "SERVICE_ACCOUNT_EMAIL=$SERVICE_ACCOUNT_EMAIL"
    volumes:
      - name: "go"
        path: "/gopath"
    secretEnv: ["CLIENT_ID"]
    args:
      - -c
      - |
        .ci/test_with_coverage.sh \
          "SQLite" \
          sqlite \
          sqlite

  - id: "couchbase"
    name: golang:1
    waitFor: ["compile-test-binary"]
    entrypoint: /bin/bash
    env:
      - "GOPATH=/gopath"
      - "COUCHBASE_SCOPE=$_COUCHBASE_SCOPE"
      - "COUCHBASE_BUCKET=$_COUCHBASE_BUCKET"
      - "SERVICE_ACCOUNT_EMAIL=$SERVICE_ACCOUNT_EMAIL"
    secretEnv:
      ["COUCHBASE_CONNECTION", "COUCHBASE_USER", "COUCHBASE_PASS", "CLIENT_ID"]
    volumes:
      - name: "go"
        path: "/gopath"
    args:
      - -c
      - |
        .ci/test_with_coverage.sh \
          "Couchbase" \
          couchbase \
          couchbase

  - id: "redis"
    name: golang:1
    waitFor: ["compile-test-binary"]
    entrypoint: /bin/bash
    env:
      - "GOPATH=/gopath"
      - "SERVICE_ACCOUNT_EMAIL=$SERVICE_ACCOUNT_EMAIL"
    secretEnv: ["REDIS_ADDRESS", "REDIS_PASS", "CLIENT_ID"]
    volumes:
      - name: "go"
        path: "/gopath"
    args:
      - -c
      - |
        .ci/test_with_coverage.sh \
          "Redis" \
          redis \
          redis

  - id: "valkey"
    name: golang:1
    waitFor: ["compile-test-binary"]
    entrypoint: /bin/bash
    env:
      - "GOPATH=/gopath"
      - "VALKEY_DATABASE=$_VALKEY_DATABASE"
      - "SERVICE_ACCOUNT_EMAIL=$SERVICE_ACCOUNT_EMAIL"
    secretEnv: ["VALKEY_ADDRESS", "CLIENT_ID"]
    volumes:
      - name: "go"
        path: "/gopath"
    args:
      - -c
      - |
        .ci/test_with_coverage.sh \
          "Valkey" \
          valkey \
          valkey

  - id: "firestore"
    name: golang:1
    waitFor: ["compile-test-binary"]
    entrypoint: /bin/bash
    env:
      - "GOPATH=/gopath"
      - "FIRESTORE_PROJECT=$PROJECT_ID"
      - "SERVICE_ACCOUNT_EMAIL=$SERVICE_ACCOUNT_EMAIL"
    secretEnv: ["CLIENT_ID"]
    volumes:
      - name: "go"
        path: "/gopath"
    args:
      - -c
      - |
        .ci/test_with_coverage.sh \
          "Firestore" \
          firestore \
          firestore

  - id: "looker"
    name: golang:1
    waitFor: ["compile-test-binary"]
    entrypoint: /bin/bash
    env:
      - "GOPATH=/gopath"
      - "FIRESTORE_PROJECT=$PROJECT_ID"
      - "SERVICE_ACCOUNT_EMAIL=$SERVICE_ACCOUNT_EMAIL"
      - "LOOKER_VERIFY_SSL=$_LOOKER_VERIFY_SSL"
    secretEnv:
      [
        "CLIENT_ID",
        "LOOKER_BASE_URL",
        "LOOKER_CLIENT_ID",
        "LOOKER_CLIENT_SECRET",
      ]
    volumes:
      - name: "go"
        path: "/gopath"
    args:
      - -c
      - |
        .ci/test_with_coverage.sh \
          "Looker" \
          looker \
          looker

  - id: "alloydbwaitforoperation"
    name: golang:1
    waitFor: ["compile-test-binary"]
    entrypoint: /bin/bash
    env:
      - "GOPATH=/gopath"
      - "API_KEY=$(gcloud auth print-access-token)"
    secretEnv: ["CLIENT_ID"]
    volumes:
      - name: "go"
        path: "/gopath"
    args:
      - -c
      - |
        .ci/test_with_coverage.sh \
          "Alloydb Wait for Operation" \
          utility \
          utility/alloydbwaitforoperation

  - id: "tidb"
    name: golang:1
    waitFor: ["compile-test-binary"]
    entrypoint: /bin/bash
    env:
      - "GOPATH=/gopath"
      - "TIDB_DATABASE=$_DATABASE_NAME"
      - "TIDB_HOST=$_TIDB_HOST"
      - "TIDB_PORT=$_TIDB_PORT"
      - "SERVICE_ACCOUNT_EMAIL=$SERVICE_ACCOUNT_EMAIL"
    secretEnv: ["CLIENT_ID", "TIDB_USER", "TIDB_PASS"]
    volumes:
      - name: "go"
        path: "/gopath"
    args:
      - -c
      - |
        .ci/test_with_coverage.sh \
          "TiDB" \
          tidb \
          tidbsql tidbexecutesql

<<<<<<< HEAD
  - id: "kuzu"
    name: golang:1
    waitFor: ["compile-test-binary"]
    entrypoint: /bin/bash
    env:
      - "GOPATH=/gopath"
      - "SERVICE_ACCOUNT_EMAIL=$SERVICE_ACCOUNT_EMAIL"
    volumes:
      - name: "go"
        path: "/gopath"
    secretEnv: ["CLIENT_ID"]
    args:
      - -c
      - |
        .ci/test_with_coverage.sh \
          "Kuzu" \
          kuzu \
          kuzu 
          
=======
>>>>>>> 1cac9b5b
availableSecrets:
  secretManager:
    - versionName: projects/$PROJECT_ID/secrets/cloud_sql_pg_user/versions/latest
      env: CLOUD_SQL_POSTGRES_USER
    - versionName: projects/$PROJECT_ID/secrets/cloud_sql_pg_pass/versions/latest
      env: CLOUD_SQL_POSTGRES_PASS
    - versionName: projects/$PROJECT_ID/secrets/alloydb_pg_user/versions/latest
      env: ALLOYDB_POSTGRES_USER
    - versionName: projects/$PROJECT_ID/secrets/alloydb_pg_pass/versions/latest
      env: ALLOYDB_POSTGRES_PASS
    - versionName: projects/$PROJECT_ID/secrets/alloydb_ai_nl_user/versions/latest
      env: ALLOYDB_AI_NL_USER
    - versionName: projects/$PROJECT_ID/secrets/alloydb_ai_nl_pass/versions/latest
      env: ALLOYDB_AI_NL_PASS
    - versionName: projects/$PROJECT_ID/secrets/postgres_user/versions/latest
      env: POSTGRES_USER
    - versionName: projects/$PROJECT_ID/secrets/postgres_pass/versions/latest
      env: POSTGRES_PASS
    - versionName: projects/$PROJECT_ID/secrets/client_id/versions/latest
      env: CLIENT_ID
    - versionName: projects/$PROJECT_ID/secrets/neo4j_user/versions/latest
      env: NEO4J_USER
    - versionName: projects/$PROJECT_ID/secrets/neo4j_pass/versions/latest
      env: NEO4J_PASS
    - versionName: projects/$PROJECT_ID/secrets/cloud_sql_mssql_user/versions/latest
      env: CLOUD_SQL_MSSQL_USER
    - versionName: projects/$PROJECT_ID/secrets/cloud_sql_mssql_pass/versions/latest
      env: CLOUD_SQL_MSSQL_PASS
    - versionName: projects/$PROJECT_ID/secrets/cloud_sql_mysql_user/versions/latest
      env: CLOUD_SQL_MYSQL_USER
    - versionName: projects/$PROJECT_ID/secrets/cloud_sql_mysql_pass/versions/latest
      env: CLOUD_SQL_MYSQL_PASS
    - versionName: projects/$PROJECT_ID/secrets/mysql_user/versions/latest
      env: MYSQL_USER
    - versionName: projects/$PROJECT_ID/secrets/mysql_pass/versions/latest
      env: MYSQL_PASS
    - versionName: projects/$PROJECT_ID/secrets/mssql_user/versions/latest
      env: MSSQL_USER
    - versionName: projects/$PROJECT_ID/secrets/mssql_pass/versions/latest
      env: MSSQL_PASS
    - versionName: projects/$PROJECT_ID/secrets/couchbase_connection/versions/latest
      env: COUCHBASE_CONNECTION
    - versionName: projects/$PROJECT_ID/secrets/couchbase_user/versions/latest
      env: COUCHBASE_USER
    - versionName: projects/$PROJECT_ID/secrets/couchbase_pass/versions/latest
      env: COUCHBASE_PASS
    - versionName: projects/$PROJECT_ID/secrets/memorystore_redis_address/versions/latest
      env: REDIS_ADDRESS
    - versionName: projects/$PROJECT_ID/secrets/memorystore_redis_pass/versions/latest
      env: REDIS_PASS
    - versionName: projects/$PROJECT_ID/secrets/memorystore_valkey_address/versions/latest
      env: VALKEY_ADDRESS
    - versionName: projects/107716898620/secrets/looker_base_url/versions/latest
      env: LOOKER_BASE_URL
    - versionName: projects/107716898620/secrets/looker_client_id/versions/latest
      env: LOOKER_CLIENT_ID
    - versionName: projects/107716898620/secrets/looker_client_secret/versions/latest
      env: LOOKER_CLIENT_SECRET
    - versionName: projects/107716898620/secrets/tidb_user/versions/latest
      env: TIDB_USER
    - versionName: projects/107716898620/secrets/tidb_pass/versions/latest
      env: TIDB_PASS

options:
  logging: CLOUD_LOGGING_ONLY
  automapSubstitutions: true
  substitutionOption: "ALLOW_LOOSE"
  dynamicSubstitutions: true
  pool:
    name: projects/$PROJECT_ID/locations/us-central1/workerPools/integration-testing # Necessary for VPC network connection

substitutions:
  _DATABASE_NAME: test_database
  _REGION: "us-central1"
  _CLOUD_SQL_POSTGRES_INSTANCE: "cloud-sql-pg-testing"
  _ALLOYDB_POSTGRES_CLUSTER: "alloydb-pg-testing"
  _ALLOYDB_POSTGRES_INSTANCE: "alloydb-pg-testing-instance"
  _ALLOYDB_AI_NL_CLUSTER: "alloydb-ai-nl-testing"
  _ALLOYDB_AI_NL_INSTANCE: "alloydb-ai-nl-testing-instance"
  _BIGTABLE_INSTANCE: "bigtable-testing-instance"
  _POSTGRES_HOST: 127.0.0.1
  _POSTGRES_PORT: "5432"
  _SPANNER_INSTANCE: "spanner-testing"
  _NEO4J_DATABASE: "neo4j"
  _CLOUD_SQL_MSSQL_INSTANCE: "cloud-sql-mssql-testing"
  _CLOUD_SQL_MYSQL_INSTANCE: "cloud-sql-mysql-testing"
  _MYSQL_HOST: 127.0.0.1
  _MYSQL_PORT: "3306"
  _MSSQL_HOST: 127.0.0.1
  _MSSQL_PORT: "1433"
  _DGRAPHURL: "https://play.dgraph.io"
  _COUCHBASE_BUCKET: "couchbase-bucket"
  _COUCHBASE_SCOPE: "couchbase-scope"
  _LOOKER_VERIFY_SSL: "true"
  _TIDB_HOST: 127.0.0.1
  _TIDB_PORT: "4000"<|MERGE_RESOLUTION|>--- conflicted
+++ resolved
@@ -532,7 +532,6 @@
           tidb \
           tidbsql tidbexecutesql
 
-<<<<<<< HEAD
   - id: "kuzu"
     name: golang:1
     waitFor: ["compile-test-binary"]
@@ -551,9 +550,7 @@
           "Kuzu" \
           kuzu \
           kuzu 
-          
-=======
->>>>>>> 1cac9b5b
+
 availableSecrets:
   secretManager:
     - versionName: projects/$PROJECT_ID/secrets/cloud_sql_pg_user/versions/latest
